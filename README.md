--- conflicted
+++ resolved
@@ -5,8 +5,7 @@
 
 Moreover, bitcoin_tools allows users to set both scriptSig and scriptPubKey fields to whatever
 script they want to generate, letting the creation and testing of new scripts far beyond the 
-standard ones. (The creation of script from scratch is still not part of the code, but hexadecimal scripts created 
-with other tools can be easily inserted into transactions).`
+standard ones.`
 
 ### Dependencies
 
@@ -14,6 +13,10 @@
 
 ecdsa
 python-bitcoinlib
+base58
+plyvel
+matplotlib
+numpy
 qrcode
 Pillow
 
@@ -26,21 +29,25 @@
 
 #### Key management and Bitcoin address generation
 ```python
-# First of all the elliptic curve keys are generated.
+
+from bitcoin_tools.core.keys import generate_keys, store_keys
+from bitcoin_tools.wallet import generate_wif, generate_btc_addr
+
+# First of all the ECDSA keys are generated.
 sk, pk = generate_keys()
-# The Bitcoin address is derived from the public key created above.
-btc_addr = generate_btc_addr(pk, v='test')
-# Both the public and private key are stored in disk. The Bitcoin address is used as an identifier in the name
-# of the folder that contains both keys.
+# Then, the Bitcoin address is derived from the public key created above.
+btc_addr = generate_btc_addr(pk)
+# Both the public and private key are stored in disk in pem format. The Bitcoin address is used as an identifier in the
+# name of the folder that contains both keys.
 store_keys(sk.to_pem(), pk.to_pem(), btc_addr)
 # Finally, the private key is encoded as WIF and also stored in disk, ready to be imported in a wallet.
-generate_wif(btc_addr, sk, mode='image', v='test')
+generate_wif(btc_addr, sk)
 
 ```
 
 #### Raw transaction building  
 ```python
-# Reference to the previous transaction where the funds will be redeemed and spent. Consists in an id and
+# Reference to the previous transaction output that will be used to redeem and spend the funds, consisting on an id and
 # an output index.
 prev_tx_id = "7767a9eb2c8adda3ffce86c06689007a903b6f7e78dbc049ef0dbaf9eeebe075"
 prev_out_index = 0
@@ -50,29 +57,39 @@
 fee = 230 * 240
 
 # Destination Bitcoin address where the value in bitcoins will be sent and locked until the owner redeems it.
-destination_btc_addr = "mwryy9YdVezq2Wo1DukA5ADhrNemqCKTmy"
+destination_btc_addr = "miWdbNn9zDLnKpcNuCLdfRiJx59c93bT8t"
 
 # First, we  build our transaction from io (input/output) using the previous transaction references, the value, and the
 # destination.
 tx = TX.build_from_io(prev_tx_id, prev_out_index, value - fee, destination_btc_addr)
 # Finally, the transaction is signed using the private key associated with the Bitcoin address from each input.
-# Input 0 will be signed, since we have only created one input.
+# Input 0 will be signed, since we have only created one.
 tx.sign(sk, 0)
+
 # Once created we can display the serialized transaction. Transaction is now ready to be broadcast.
 print "hex: " + tx.serialize()
 
 # Finally, we can analyze each field of the transaction.
 tx.display()
-<<<<<<< HEAD
 ```
-=======
-``
->>>>>>> a79dcd35
+#### Raw tx analysis
+
+```python
+# First a transaction object is created (through the deserialize constructor) by deserializing the hex transaction we
+# have selected.
+hex_tx = "01000000013ca58d2f6fac36602d831ee0cf2bc80031c7472e80a322b57f614c5ce9142b71000000006b483045022100f0331d85cb7f7ec1bedc41f50c695d654489458e88aec0076fbad5d8aeda1673022009e8ca2dda1d6a16bfd7133b0008720145dacccb35c0d5c9fc567e52f26ca5f7012103a164209a7c23227fcd6a71c51efc5b6eb25407f4faf06890f57908425255e42bffffffff0241a20000000000001976a914e44839239ab36f5bc67b2079de00ecf587233ebe88ac74630000000000001976a914dc7016484646168d99e49f907c86c271299441c088ac00000000"
+tx = TX.deserialize(hex_tx)
+
+# Then, the transaction can be displayed using the display method to analyze how it's been constructed.
+tx.display()
+``` 
 
 ### Disclaimer
 
-The purpose of the code is purely educational. We totally discourage the use of it outside the testnet, especially when
-dealing with non-standard scripts. A bad use of the library can lead you to lose some of your bitcoins.
+This library has been created with research purposes, hence, it allow you to modify any transaction field as you pleased.
+However, some modifications can make your transactions non-standard, or even non-spendable. We totally discourage the 
+use of the library outside the testnet if you are not sure about what you are doing, specially when dealing with 
+non-standard scripts. A bad use of the library can lead you to lose some of your bitcoins.
 
 
 
